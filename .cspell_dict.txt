a
aCaMK
Acap
Afcaf
Afcas
Aff
Ageo
Ahf
allo
amp
anca
Andr
ap
apidoc
assp
atol
Axrf
Axrs
Bcai
Bcajsr
bCaMK
Bcass
Beta0
Beta1
bnd_cond
Boundary
BSLmax
BSRmax
bt
cai
cajsr
calib
CaMKo
CaMKt
cansr
cao
cardiomyocites
cardiomyocytes
cass
cat50_ref
CaTrpn
cbcbeat
Cd
Cécile
celltype
cmdnmax
codecov
computationalphysiology
conda
Cristobal
csqnmax
d
Daversin
dcai
dcajsr
dcansr
dcass
delta
delta_epi
dfcaf
dfcafp
dfcas
dffp
dhsp
diriclet
discretization
discretized
djca
dkss
dnai
dnass
dnca
docname
docnames
dofs
dtype
duration
dvdt
dxrf
dxrs
Elsevier
emcoupling
endo
eP
Esac
Esac_ns
etal
etas
F
fcaf
fcafp
fcap
fcas
fcass
fenics
ff
ffast
ffp
ffun
filt
Finsberg
fmax
fmin
fs
gamg
gammas
gammasu
gammaw
gammawu
GKb
GNa
Gncx
gotran
GpCa
Gsac
Gsac_k
Gsac_ns
Gto
Guccione
H
h5pyfile
Herck
hf
HF_scaling_CaMKa
HF_scaling_cat50_ref
HF_scaling_GK1
HF_scaling_GNaL
HF_scaling_Gncx
HF_scaling_Gto
HF_scaling_Jleak
HF_scaling_Jrel_inf
HF_scaling_Jup
HF_scaling_Pnak
HF_scaling_thL
hL
hLp
Holohan
Holzapfel
hs
hsp
hssp
hyperelastic
iF
iFp
Ilsbeth
infp
iS
Isac
isacs
iSp
Istim
Itop
j
jca
Jdiff
Jleak
Jnak
Jncx
jp
Jrel
Jrelnp
Jrelp
Jupnp
Jupp
k1m
k1p
k2m
k2n
k2p
k3m
k3p
k4m
k4p
kasymm
kcaoff
kcaon
Khp
ki
Kki
Kko
KmBSL
KmBSR
KmCaAct
KmCaM
KmCaMK
kmcmdn
kmcsqn
Kmgatp
Kmn
kmtrpn
kna1
kna2
kna3
Knai
Knai0
Knao
Knao0
Knap
ko
kss
ktrpn
ku
kuw
kws
Kxkur
L
lambda_max
lmbda
loglevel
Lssp
m
Martyn
mathjax
maxlmbda
mechano
MgADP
MgATP
minlmbda
mL
mode
monodomain
mpio
nai
nao
nass
nca
nconv
neumann
Neumann
Niederer
ntm
ntrpn
ORdmm_Land
outdir
p_a
p_b
p_k
Panfilov
pathophysiology
pbar
PCab
perc
petsc
phi
Piola
PKNa
plotly
PNab
Pnak
popu
postprocess
Pueyo
pypi
pyplot
pytest
qca
qna
R
rad
relp
Remedios
repolarisation
rint
rs
rtol
rw
sarcomeres
scale_drug_ICab
scale_drug_ICaL
scale_drug_IK1
scale_drug_IKb
scale_drug_IKr
scale_drug_IKs
scale_drug_INa
scale_drug_INab
scale_drug_INaL
scale_drug_IpCa
scale_drug_Isack
scale_drug_Isacns
scale_drug_Ito
scale_ICaL
scale_IK1
scale_IKr
scale_IKs
scale_INaL
scale_popu_CaT50ref
scale_popu_GbCa
scale_popu_GbK
scale_popu_GbNa
scale_popu_GCaL
scale_popu_GK1
scale_popu_GKr
scale_popu_GKs
scale_popu_GNa
scale_popu_GNaL
scale_popu_Gto
scale_popu_Kleak
scale_popu_KNaK
scale_popu_KNCX
scale_popu_KpCa
scale_popu_KRyR
scale_popu_KSERCA
scale_popu_kTRPN
scale_popu_ku
scale_popu_kuw
scale_popu_kws
scale_popu_nTm
scale_popu_nTRPN
scale_popu_rs
scale_popu_rw
scale_popu_Tref
scale_popu_TRPN50
scipy
silico
simcardems
Simcardio
Simula
streamlit
sundnes
superlu
T
tfcaf
tfcafp
tfcas
tffp
thL
thsp
tjca
TmB
tolist
Tot_A
tqdm
Tref
TRPN
Trpn50
trpnmax
Ttot
ttplmbda
txrf
txrs
uflacs
undiseased
v
Varr
vcell
vffrt
vfrt
vjsr
Vmin
vmyo
vnsr
Vpeak
Wactive
wca
wna
wnaca
xdmf
XDMF
xdmffile
xdmffiles
xk1
xlabel
xlim
xmax
xmin
xrf
xrs
xrss
XS
xs1
xs2
XW
ylabel
ylim
ymax
ymin
Yoram
zca
Zetas
Zetaw
zk
zmax
zmin
<<<<<<< HEAD
allclose
datacollector
cellmodel
timestep
mechanicsproblem
preconditioner
=======
>>>>>>> f6958a7d
dolfin
matplotlib
allreduce
transversally
<<<<<<< HEAD
selectbox
multiselect
Hookean
jsonfile
=======
datacollector
modelparams
splittingsolver
cellmodel
Markerwise
preconditioner
timestep
boxmesh
cellmodels
transmembrane
Transmembrane
ryanodione
mechanicsproblem
nestedkey
savefig
>>>>>>> f6958a7d
figsize
sharex
argmin
linalg
<<<<<<< HEAD
dummyfile
testgroup
Mcontrol
permodel
savefig
decaytime
labelsize
nestedkey
fonttype
Transmembrane
transmembrane
cellmodels
boxmesh
Markerwise
modelparams
splittingsolver
ryanodine
axpy
=======
fonttype
labelsize
decaytime
permodel
Mcontrol
dummyfile
testgroup
jsonfile
Hookean
selectbox
multiselect
allready
>>>>>>> f6958a7d
<|MERGE_RESOLUTION|>--- conflicted
+++ resolved
@@ -381,25 +381,20 @@
 zk
 zmax
 zmin
-<<<<<<< HEAD
 allclose
 datacollector
 cellmodel
 timestep
 mechanicsproblem
 preconditioner
-=======
->>>>>>> f6958a7d
 dolfin
 matplotlib
 allreduce
 transversally
-<<<<<<< HEAD
 selectbox
 multiselect
 Hookean
 jsonfile
-=======
 datacollector
 modelparams
 splittingsolver
@@ -415,12 +410,10 @@
 mechanicsproblem
 nestedkey
 savefig
->>>>>>> f6958a7d
 figsize
 sharex
 argmin
 linalg
-<<<<<<< HEAD
 dummyfile
 testgroup
 Mcontrol
@@ -439,7 +432,6 @@
 splittingsolver
 ryanodine
 axpy
-=======
 fonttype
 labelsize
 decaytime
@@ -451,5 +443,4 @@
 Hookean
 selectbox
 multiselect
-allready
->>>>>>> f6958a7d
+allready