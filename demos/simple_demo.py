# -*- coding: utf-8 -*-
# # Simple demo
#
# In this demo we show the most simple usage of the `simcardems` library using the python API
#
# Import the necessary libraries
#

import pprint
from pathlib import Path

import simcardems

# Create configurations with custom output directory
here = Path(__file__).absolute().parent
outdir = here / "results_simple_demo"

# Specify paths to the geometry that we will use
<<<<<<< HEAD
geometry_path = here / "geometries/slab.h5"
geometry_schema_path = here / "geometries/slab.json"

# Please see https://computationalphysiology.github.io/cardiac_geometries/ for more info about the geometries

=======
geometry_path = "demos/geometries/slab.h5"
geometry_schema_path = "demos/geometries/slab.json"
>>>>>>> dbbaca51

config = simcardems.Config(
    outdir=outdir,
    geometry_path=geometry_path,
    geometry_schema_path=geometry_schema_path,
    T=1000,
)


# This will set :
#
# ```
# {'PCL': 1000,
#  'T': 15,
#  'bnd_cond': <SlabBoundaryConditionTypes.dirichlet: 'dirichlet'>,
#  'cell_init_file': '',
#  'disease_state': 'healthy',
#  'drug_factors_file': '',
#  'dt': 0.05,
#  'ep_ode_scheme': 'GRL1',
#  'ep_preconditioner': 'sor',
#  'ep_theta': 0.5,
#  'fix_right_plane': False,
#  'geometry_path': 'demos/geometries/slab.h5',
#  'geometry_schema_path': 'demos/geometries/slab.json',
#  'linear_mechanics_solver': 'mumps',
#  'load_state': False,
#  'loglevel': 20,
#  'mechanics_ode_scheme': <Scheme.analytic: 'analytic'>,
#  'mechanics_use_continuation': False,
#  'mechanics_use_custom_newton_solver': False,
#  'num_refinements': 1,
#  'outdir': PosixPath('results_simple_demo'),
#  'popu_factors_file': '',
#  'pre_stretch': None,
#  'save_freq': 1,
#  'set_material': '',
#  'show_progress_bar': True,
#  'spring': None,
#  'traction': None}
# ```


# Print current configuration
pprint.pprint(config.as_dict())

runner = simcardems.Runner(config)
runner.solve(T=config.T, save_freq=config.save_freq, show_progress_bar=True)


# This will create the output directory `results_simple_demo` with the following output
#
# ```
# results_simple_demo
# ├── results.h5
# ├── state.h5
# ```
# The file `state.h5` contains the final state which can be used if you want use the final state as a starting point for the next simulation.
# The file `results.h5` contains the Displacement ($u$), active tension ($T_a$), voltage ($V$) and calcium ($Ca$) for each time step.
# We can also plot the traces using the postprocess module
#
#

simcardems.postprocess.plot_state_traces(outdir.joinpath("results.h5"), "center")

#
# And save the output to xdmf-files that can be viewed in Paraview
#

simcardems.postprocess.make_xdmffiles(outdir.joinpath("results.h5"))

#
# The `xdmf` files are can be opened in [Paraview](https://www.paraview.org/download/) to visualize the different variables such as in {numref}`Figure {number} <simple-demo-paraview>`.
#
# ```{figure} figures/simple_demo.png
# ---
# name: simple-demo-paraview
# ---
#
# Displacement ($u$), active tension ($T_a$), voltage ($V$) and calcium ($Ca$) visualized for a specific time point in Paraview.
# ```


# This will create a figure in the output directory called `state_traces.png` which in this case is shown in {numref}`Figure {number} <simple_demo_state_traces>` we see the resulting state traces, and can also see the instant drop in the active tension ($T_a$) at the time of the triggered release.
#
# ```{figure} figures/simple_demo_state_traces.png
# ---
# name: simple_demo_state_traces
# ---
# Traces of the stretch ($\lambda$), the active tension ($T_a$), the membrane potential ($V$) and the intercellular calcium concentration ($Ca$) at the center of the geometry.
# ```<|MERGE_RESOLUTION|>--- conflicted
+++ resolved
@@ -16,16 +16,12 @@
 outdir = here / "results_simple_demo"
 
 # Specify paths to the geometry that we will use
-<<<<<<< HEAD
+
 geometry_path = here / "geometries/slab.h5"
 geometry_schema_path = here / "geometries/slab.json"
 
 # Please see https://computationalphysiology.github.io/cardiac_geometries/ for more info about the geometries
 
-=======
-geometry_path = "demos/geometries/slab.h5"
-geometry_schema_path = "demos/geometries/slab.json"
->>>>>>> dbbaca51
 
 config = simcardems.Config(
     outdir=outdir,
