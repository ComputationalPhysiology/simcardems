--- conflicted
+++ resolved
@@ -435,12 +435,7 @@
             ("ep", "V", self._v),
             ("ep", "Ca", self._Ca),
             ("mechanics", "lmbda", self.coupling.lmbda_mech),
-<<<<<<< HEAD
-            ("mechanics", "Ta", self.mech_heart.material.active.Ta_current_cg1),
             ("mechanics", "h_lmbda", self.mech_heart.material.active.h_lmbda),
-=======
-            ("mechanics", "Ta", self.mech_heart.material.active.Ta_current),
->>>>>>> 404aa98c
             ("ep", "XS", self._XS),
             ("ep", "XW", self._XW),
             ("ep", "CaTrpn", self._CaTrpn),
