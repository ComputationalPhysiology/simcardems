--- conflicted
+++ resolved
@@ -447,7 +447,6 @@
             ("ep", "V", self._v),
             ("ep", "Ca", self._Ca),
             ("mechanics", "lmbda", self.coupling.lmbda_mech),
-<<<<<<< HEAD
             ("mechanics", "Ta", self.mech_heart.material.active.Ta_current),
             ("ep", "XS", self._XS),
             ("ep", "XW", self._XW),
@@ -460,9 +459,6 @@
             ("mechanics", "Zetaw_mech", self.coupling.Zetaw_mech),
             ("mechanics", "XS_mech", self.coupling.XS_mech),
             ("mechanics", "XW_mech", self.coupling.XW_mech),
-=======
-            ("mechanics", "Ta", self.mech_heart.material.active.Ta_current_cg1),
->>>>>>> b86d2c01
         ]:
             self.collector.register(group, name, f)
 
@@ -607,8 +603,8 @@
 
         # Copy residual0 file to output dir (if exists)
         if Path("residual0.txt").is_file():
-            Path(self._outdir.joinpath(f"residual0.txt")).write_text(
-                Path("residual0.txt").read_text()
+            Path(self._outdir.joinpath("residual0.txt")).write_text(
+                Path("residual0.txt").read_text(),
             )
 
 
