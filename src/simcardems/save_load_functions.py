import contextlib
import warnings
from pathlib import Path

import dolfin
from dolfin import FiniteElement  # noqa: F401
from dolfin import MixedElement  # noqa: F401
from dolfin import tetrahedron  # noqa: F401
from dolfin import VectorElement  # noqa: F401

from . import em_model
from . import geometry
from . import mechanics_model
from . import setup_models
from . import utils
from .ORdmm_Land import vs_functions_to_dict

logger = utils.getLogger(__name__)


@contextlib.contextmanager
def h5pyfile(h5name, filemode="r"):
    import h5py
    from mpi4py import MPI

    if h5py.h5.get_config().mpi and dolfin.MPI.size(dolfin.MPI.comm_world) > 1:
        h5file = h5py.File(h5name, filemode, driver="mpio", comm=MPI.COMM_WORLD)
    else:
        if dolfin.MPI.size(dolfin.MPI.comm_world) > 1:
            warnings.warn("h5py is not installed with MPI support")
        h5file = h5py.File(h5name, filemode)
    yield h5file

    h5file.close()


def dict_to_h5(data, h5name, h5group):
    with h5pyfile(h5name, "a") as h5file:
        if h5group == "":
            group = h5file
        else:
            group = h5file.create_group(h5group)
        for k, v in data.items():
            group.create_dataset(k, data=v)


def decode(x):
    if isinstance(x, bytes):
        return x.decode()
    elif isinstance(x, list):
        return [xi for xi in map(decode, x)]
    return x


def h5_to_dict(h5group):
    import h5py

    group = {}
    for key, value in h5group.items():
        if isinstance(value, h5py.Dataset):
            v = decode(value[...].tolist())
            group[key] = v

        elif isinstance(value, h5py.Group):
            group[key] = h5_to_dict(h5group[key])

        else:
            raise ValueError(f"Unknown value type {type(value)} for key {key}.")

    return group


def check_file_exists(h5_filename, raise_on_false=True):
    path = Path(h5_filename)
    if not path.is_file():
        if raise_on_false:
            raise FileNotFoundError(f"Path {h5_filename} does not exist")
        return False
    return True


def group_in_file(h5_filename, h5group):

    check_file_exists(h5_filename)
    exists = False

    with h5pyfile(h5_filename) as h5file:
        if h5group in h5file:
            exists = True

    return exists


def mech_heart_to_bnd_cond(mech_heart: mechanics_model.MechanicsProblem):
    if type(mech_heart).__name__ == "RigidMotionProblem":
        return "rigid"
    return "dirichlet"


def save_state(
    path,
    coupling: em_model.EMCoupling,
    geo: geometry.BaseGeometry,
    dt=0.02,
    t0=0,
):
    path = Path(path)
    utils.remove_file(path)

    logger.info(f"Save state to {path}")
    geo.dump(path)
    logger.debug("Save using dolfin.HDF5File")

    with dolfin.HDF5File(
        coupling.ep_solver.VS.mesh().mpi_comm(),
        path.as_posix(),
        "a",
    ) as h5file:
        h5file.write(coupling.lmbda_ep_prev, "/em/lmbda_prev")
        h5file.write(coupling.ep_solver.vs, "/ep/vs")
        h5file.write(coupling.mech_solver.state, "/mechanics/state")

    bnd_cond_dict = dict([("dirichlet", 0), ("rigid", 1)])
    bnd_cond = mech_heart_to_bnd_cond(coupling.mech_solver)
    logger.debug("Save using h5py")
    dict_to_h5(
        coupling.ep_solver.ode_solver._model.parameters(),
        path,
        "ep/cell_params",
    )
    dict_to_h5(
        dict(
            dt=dt,
            bnd_cond=bnd_cond_dict[bnd_cond],
            t0=t0,
        ),
        path,
        "state_params",
    )


def load_state(
    path,
    drug_factors_file="",
    popu_factors_file="",
    disease_state="healthy",
    PCL=1000,
):
    logger.debug(f"Load state from path {path}")
    path = Path(path)
    if not path.is_file():
        raise FileNotFoundError(f"File {path} does not exist")

    geo = geometry.load_geometry(path, schema_path=path.with_suffix(".json"))
    logger.debug("Open file with h5py")
    with h5pyfile(path) as h5file:
        state_params = h5_to_dict(h5file["state_params"])
        cell_params = h5_to_dict(h5file["ep"]["cell_params"])
        vs_signature = h5file["ep"]["vs"].attrs["signature"].decode()
        mech_signature = h5file["mechanics"]["state"].attrs["signature"].decode()

    VS = dolfin.FunctionSpace(geo.ep_mesh, eval(vs_signature))
    vs = dolfin.Function(VS)

    W = dolfin.FunctionSpace(geo.mechanics_mesh, eval(mech_signature))
    mech_state = dolfin.Function(W)

    V = dolfin.FunctionSpace(geo.ep_mesh, "CG", 1)
    lmbda = dolfin.Function(V, name="lambda")
    logger.debug("Load functions")
    with dolfin.HDF5File(geo.ep_mesh.mpi_comm(), path.as_posix(), "r") as h5file:
        h5file.read(vs, "/ep/vs")
        h5file.read(mech_state, "/mechanics/state")
        h5file.read(lmbda, "/em/lmbda_prev")
    cell_inits = vs_functions_to_dict(vs)

    coupling = em_model.EMCoupling(
        geometry=geo,
        lmbda=lmbda,
    )

    solver = setup_models.setup_ep_solver(
        state_params["dt"],
        coupling,
        cell_params=cell_params,
        cell_inits=cell_inits,
        drug_factors_file=drug_factors_file,
        popu_factors_file=popu_factors_file,
        disease_state=disease_state,
        PCL=PCL,
    )
    coupling.register_ep_model(solver)
    bnd_cond_dict = dict([(0, False), (1, True)])

    mech_heart = setup_models.setup_mechanics_solver(
        coupling=coupling,
        geo=geo,
        bnd_rigid=bnd_cond_dict[state_params["bnd_cond"]],
        state_prev=mech_state,
    )
<<<<<<< HEAD
    mech_heart.state.assign(mech_state)
    coupling.register_mech_model(mech_heart)
    coupling.coupling_to_mechanics()
=======
>>>>>>> fbfcf55d

    return setup_models.EMState(
        coupling=coupling,
        solver=solver,
        mech_heart=mech_heart,
        geometry=geo,
        t0=state_params["t0"],
    )


def load_initial_conditions_from_h5(path):
    path = Path(path)
    if not path.is_file():
        raise FileNotFoundError(f"File {path} does not exist")
    logger.info(f"Loading initial conditions from {path}")

    with h5pyfile(path) as h5file:
        vs_signature = h5file["ep"]["vs"].attrs["signature"].decode()

    mesh = dolfin.Mesh()
    with dolfin.HDF5File(mesh.mpi_comm(), path.as_posix(), "r") as h5file:
        h5file.read(mesh, "/mesh", False)

    VS = dolfin.FunctionSpace(mesh, eval(vs_signature))
    vs = dolfin.Function(VS)

    with dolfin.HDF5File(mesh.mpi_comm(), path.as_posix(), "r") as h5file:
        h5file.read(vs, "/ep/vs")

    return vs_functions_to_dict(vs)<|MERGE_RESOLUTION|>--- conflicted
+++ resolved
@@ -8,14 +8,22 @@
 from dolfin import tetrahedron  # noqa: F401
 from dolfin import VectorElement  # noqa: F401
 
-from . import em_model
 from . import geometry
 from . import mechanics_model
 from . import setup_models
 from . import utils
-from .ORdmm_Land import vs_functions_to_dict
+from .config import Config
+from .models import em_model
+
+# from .ORdmm_Land import vs_functions_to_dict
 
 logger = utils.getLogger(__name__)
+
+
+def vs_functions_to_dict(vs, state_names):
+    return {
+        name: utils.sub_function(vs, index) for index, name in enumerate(state_names)
+    }
 
 
 @contextlib.contextmanager
@@ -97,9 +105,25 @@
     return "dirichlet"
 
 
+def serialize_dict(d):
+    new_d = {}
+    for k, v in d.items():
+        if isinstance(v, Path):
+            new_d[k] = v.as_posix()
+        elif v is None:
+            # Skip it
+            continue
+        elif isinstance(v, dict):
+            new_d[k] = serialize_dict(v)
+        else:
+            new_d[k] = v
+    return new_d
+
+
 def save_state(
     path,
-    coupling: em_model.EMCoupling,
+    config: Config,
+    coupling: em_model.BaseEMCoupling,
     geo: geometry.BaseGeometry,
     dt=0.02,
     t0=0,
@@ -112,17 +136,17 @@
     logger.debug("Save using dolfin.HDF5File")
 
     with dolfin.HDF5File(
-        coupling.ep_solver.VS.mesh().mpi_comm(),
+        geo.comm(),
         path.as_posix(),
         "a",
     ) as h5file:
-        h5file.write(coupling.lmbda_ep_prev, "/em/lmbda_prev")
-        h5file.write(coupling.ep_solver.vs, "/ep/vs")
-        h5file.write(coupling.mech_solver.state, "/mechanics/state")
+        for name, func in coupling.members().items():
+            h5file.write(func, name)
 
     bnd_cond_dict = dict([("dirichlet", 0), ("rigid", 1)])
     bnd_cond = mech_heart_to_bnd_cond(coupling.mech_solver)
     logger.debug("Save using h5py")
+    dict_to_h5(serialize_dict(config.as_dict()), path, "config")
     dict_to_h5(
         coupling.ep_solver.ode_solver._model.parameters(),
         path,
@@ -156,6 +180,7 @@
     with h5pyfile(path) as h5file:
         state_params = h5_to_dict(h5file["state_params"])
         cell_params = h5_to_dict(h5file["ep"]["cell_params"])
+        config = Config(**h5_to_dict(h5file["config"]))
         vs_signature = h5file["ep"]["vs"].attrs["signature"].decode()
         mech_signature = h5file["mechanics"]["state"].attrs["signature"].decode()
 
@@ -172,9 +197,19 @@
         h5file.read(vs, "/ep/vs")
         h5file.read(mech_state, "/mechanics/state")
         h5file.read(lmbda, "/em/lmbda_prev")
-    cell_inits = vs_functions_to_dict(vs)
-
-    coupling = em_model.EMCoupling(
+
+    if config.coupling_type == "explicit_ORdmm_Land":
+        from .models.explicit_ORdmm_Land import CellModel, ActiveModel, EMCoupling
+
+    else:
+        raise ValueError(f"Invalid coupling type: {config.coupling_type}")
+
+    cell_inits = vs_functions_to_dict(
+        vs,
+        state_names=CellModel.default_initial_conditions().keys(),
+    )
+
+    coupling = EMCoupling(
         geometry=geo,
         lmbda=lmbda,
     )
@@ -188,6 +223,7 @@
         popu_factors_file=popu_factors_file,
         disease_state=disease_state,
         PCL=PCL,
+        CellModel=CellModel,
     )
     coupling.register_ep_model(solver)
     bnd_cond_dict = dict([(0, False), (1, True)])
@@ -197,13 +233,12 @@
         geo=geo,
         bnd_rigid=bnd_cond_dict[state_params["bnd_cond"]],
         state_prev=mech_state,
-    )
-<<<<<<< HEAD
+        cell_params=cell_params,
+        ActiveModel=ActiveModel,
+    )
     mech_heart.state.assign(mech_state)
     coupling.register_mech_model(mech_heart)
     coupling.coupling_to_mechanics()
-=======
->>>>>>> fbfcf55d
 
     return setup_models.EMState(
         coupling=coupling,
