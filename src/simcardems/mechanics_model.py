import typing
from enum import Enum

import dolfin
import pulse
import ufl
from mpi4py import MPI

from . import utils

logger = utils.getLogger(__name__)


class BoundaryConditions(str, Enum):
    dirichlet = "dirichlet"
    rigid = "rigid"


class Scheme(str, Enum):
    fd = "fd"
    bd = "bd"
    analytic = "analytic"


def _Zeta(Zeta_prev, A, c, dLambda, dt, scheme: Scheme):

    if scheme == Scheme.analytic:
        return Zeta_prev * dolfin.exp(-c * dt) + (A * dLambda / c * dt) * (
            1 - dolfin.exp(-c * dt)
        )

    elif scheme == Scheme.bd:
        return Zeta_prev + A * dLambda / (1 + c * dt)
    else:
        return Zeta_prev * (1 - c * dt) + A * dLambda


class LandModel(pulse.ActiveModel):
    def __init__(
        self,
        XS,
        XW,
        parameters,
        mesh,
        Zetas=None,
        Zetaw=None,
        f0=None,
        s0=None,
        n0=None,
        eta=0,
        scheme: Scheme = Scheme.analytic,
        **kwargs,
    ):
        super().__init__(f0=f0, s0=s0, n0=n0)
        self._eta = eta
        self.function_space = pulse.QuadratureSpace(mesh, degree=3, dim=1)

        self.XS = XS
        self.XW = XW
        self._parameters = parameters
        self._t = 0.0
        self._t_prev = 0.0
        self._scheme = scheme

        self._dLambda = dolfin.Function(self.function_space)
        self.lmbda_prev = dolfin.Function(self.function_space)
        self.lmbda = dolfin.Function(self.function_space)

        self._Zetas = dolfin.Function(self.function_space)
        self.Zetas_prev = dolfin.Function(self.function_space)
        if Zetas is not None:
            self.Zetas_prev.assign(Zetas)

        self._Zetaw = dolfin.Function(self.function_space)
        self.Zetaw_prev = dolfin.Function(self.function_space)
        if Zetaw is not None:
            self.Zetaw_prev.assign(Zetaw)

        self.V_cg1 = dolfin.FunctionSpace(mesh, "CG", 1)
        self.Ta_current = dolfin.Function(self.function_space, name="Ta")
        self.Ta_current_cg1 = dolfin.Function(self.V_cg1, name="Ta")

    @property
    def dLambda(self):
        self._dLambda.vector()[:] = self.lmbda.vector() - self.lmbda_prev.vector()
        return self._dLambda

    @property
    def Aw(self):
        Tot_A = self._parameters["Tot_A"]
        rs = self._parameters["rs"]
        rw = self._parameters["rw"]
        scale_popu_rw = self._parameters["scale_popu_rw"]
        scale_popu_rs = self._parameters["scale_popu_rs"]
        return (
            Tot_A
            * rs
            * scale_popu_rs
            / (rs * scale_popu_rs + rw * scale_popu_rw * (1 - (rs * scale_popu_rs)))
        )

    @property
    def As(self):
        return self.Aw

    @property
    def cw(self):
        phi = self._parameters["phi"]
        kuw = self._parameters["kuw"]
        rw = self._parameters["rw"]

        scale_popu_kuw = self._parameters["scale_popu_kuw"]
        scale_popu_rw = self._parameters["scale_popu_rw"]
        return (
            kuw
            * scale_popu_kuw
            * phi
            * (1 - (rw * scale_popu_rw))
            / (rw * scale_popu_rw)
        )

    @property
    def cs(self):
        phi = self._parameters["phi"]
        kws = self._parameters["kws"]
        rs = self._parameters["rs"]
        rw = self._parameters["rw"]
        scale_popu_kws = self._parameters["scale_popu_kws"]
        scale_popu_rw = self._parameters["scale_popu_rw"]
        scale_popu_rs = self._parameters["scale_popu_rs"]
        return (
            kws
            * scale_popu_kws
            * phi
            * rw
            * scale_popu_rw
            * (1 - (rs * scale_popu_rs))
            / (rs * scale_popu_rs)
        )

    def update_Zetas(self):
        self._Zetas.vector()[:] = _Zeta(
            self.Zetas_prev.vector(),
            self.As,
            self.cs,
            self.dLambda.vector(),
            self.dt,
            self._scheme,
        )

    @property
    def Zetas(self):
        return self._Zetas

    def update_Zetaw(self):
        self._Zetaw.vector()[:] = _Zeta(
            self.Zetaw_prev.vector(),
            self.Aw,
            self.cw,
            self.dLambda.vector(),
            self.dt,
            self._scheme,
        )

    @property
    def Zetaw(self):
        return self._Zetaw

    @property
    def dt(self) -> float:
        from .setup_models import TimeStepper

        return TimeStepper.ns2ms(self.t - self._t_prev)

    @property
    def t(self) -> float:
        return self._t

    def start_time(self, t):
        self._t_prev = t
        self._t = t

    def update_time(self, t):
        self._t_prev = self.t
        self._t = t

    def update_prev(self):
        self.Zetas_prev.vector()[:] = self.Zetas.vector()
        self.Zetaw_prev.vector()[:] = self.Zetaw.vector()
        self.lmbda_prev.vector()[:] = self.lmbda.vector()
        self.Ta_current.assign(
            dolfin.project(
                self.Ta,
                self.function_space,
                form_compiler_parameters={"representation": "quadrature"},
            ),
        )
        utils.local_project(self.Ta_current, self.V_cg1, self.Ta_current_cg1)

    @property
    def Ta(self):
        Tref = self._parameters["Tref"]
        rs = self._parameters["rs"]
        scale_popu_Tref = self._parameters["scale_popu_Tref"]
        scale_popu_rs = self._parameters["scale_popu_rs"]
        Beta0 = self._parameters["Beta0"]

        _min = ufl.min_value
        _max = ufl.max_value
        if isinstance(self.lmbda, (int, float)):
            _min = min
            _max = max
        lmbda = _min(1.2, self.lmbda)
        h_lambda_prima = 1 + Beta0 * (lmbda + _min(lmbda, 0.87) - 1.87)
        h_lambda = _max(0, h_lambda_prima)

        return (
            h_lambda
            * (Tref * scale_popu_Tref / (rs * scale_popu_rs))
            * (self.XS * (self.Zetas + 1) + self.XW * self.Zetaw)
        )

    def Wactive(self, F, **kwargs):
        """Active stress energy"""

        C = F.T * F
        f = F * self.f0
        self.lmbda.assign(
            dolfin.project(
                dolfin.sqrt(f**2),
                self.function_space,
                form_compiler_parameters={"representation": "quadrature"},
            ),
        )
        self.update_Zetas()
        self.update_Zetaw()

        return pulse.material.active_model.Wactive_transversally(
            Ta=self.Ta,
            C=C,
            f0=self.f0,
            eta=self.eta,
        )


class ContinuationBasedMechanicsProblem(pulse.MechanicsProblem):
    def __init__(self, *args, **kwargs):
        super().__init__(*args, **kwargs)
        self.old_states = []
        self.old_controls = []

    def solve(self):
        self._init_forms()
        return super().solve()

    def solve_for_control(self, control, tol=1e-5):
        """Solve with a continuation step for
        better initial guess for the Newton solver
        """
        if len(self.old_states) >= 2:
            # Find a better initial guess for the solver
            c0, c1 = self.old_controls
            s0, s1 = self.old_states

            denominator = dolfin.assemble((c1 - c0) ** 2 * dolfin.dx)

            if denominator > tol:
                numerator = dolfin.assemble((control - c0) ** 2 * dolfin.dx)
                delta = numerator / denominator
                self.state.vector().zero()
                self.state.vector().axpy(1.0 - delta, s0.vector())
                self.state.vector().axpy(delta, s1.vector())

                # Keep track of the newest state
                self.old_controls = [c1]
                self.old_states = [s1]
            else:
                # Keep track of the old state
                self.old_controls = [c0]
                self.old_states = [s0]

        self.solve()

        self.old_states.append(self.state.copy(deepcopy=True))
        self.old_controls.append(control.copy(deepcopy=True))


class MechanicsProblem(ContinuationBasedMechanicsProblem):
    boundary_condition = BoundaryConditions.dirichlet

    def _init_spaces(self):

        mesh = self.geometry.mesh

        P1 = dolfin.FiniteElement("Lagrange", mesh.ufl_cell(), 1)
        P2 = dolfin.VectorElement("Lagrange", mesh.ufl_cell(), 2)

        self.state_space = dolfin.FunctionSpace(
            mesh,
            dolfin.MixedElement([P2, P1]),
        )
        self._init_functions()

    def _init_functions(self):
        self.state = dolfin.Function(self.state_space, name="state")
        self.state_test = dolfin.TestFunction(self.state_space)

    def _init_forms(self):
        u, p = dolfin.split(self.state)

        # Some mechanical quantities
        self._F = dolfin.variable(pulse.DeformationGradient(u))
        self._J = pulse.Jacobian(self._F)
        dx = self.geometry.dx

        internal_energy = self.material.strain_energy(
            self._F,
        ) + self.material.compressibility(p, self._J)

        self._virtual_work = dolfin.derivative(
            internal_energy * dx,
            self.state,
            self.state_test,
        )

        self._set_dirichlet_bc()
        self._jacobian = dolfin.derivative(
            self._virtual_work,
            self.state,
            dolfin.TrialFunction(self.state_space),
        )
        self._init_solver()

<<<<<<< HEAD
    def _init_solver(self):
        self._problem = pulse.NonlinearProblem(
            J=self._jacobian,
            F=self._virtual_work,
            bcs=self._dirichlet_bc,
        )
        self.solver = MechanicsNewtonSolver_ODE(self)

    def solve(self):
        self._init_forms()
        newton_iteration, newton_converged = self.solver.solve()
        # DEBUGGING
        getattr(self.solver, "check_overloads_called", None)
        return newton_iteration, newton_converged

=======
>>>>>>> cde78232
    def update_lmbda_prev(self):
        self.lmbda_prev.vector()[:] = self.lmbda.vector()


class MechanicsNewtonSolver_ODE(dolfin.NewtonSolver):
    def __init__(self, mechanics_problem: pulse.MechanicsProblem):
        dolfin.PETScOptions.clear()

        self._mech_problem = mechanics_problem
        self._problem = self._mech_problem._problem
        self._state = self._mech_problem.state
        self._parameters = self._mech_problem.solver_parameters

        self.petsc_solver = dolfin.PETScKrylovSolver()
        dolfin.NewtonSolver.__init__(
            self,
            self._state.function_space().mesh().mpi_comm(),
            self.petsc_solver,
            dolfin.PETScFactory.instance(),
        )

    @staticmethod
    def default_solver_parameters():
        return {
            "petsc": {
                # "ksp_type": "preonly",
                "ksp_type": "gmres",
                "pc_type": "lu",
                "pc_factor_mat_solver_type": "mumps",
                "mat_mumps_icntl_33": 0,
            },
            "newton_verbose": True,
            "ksp_verbose": False,
            # "linear_solver": "mumps",
            "linear_solver": "gmres",
            # "preconditioner": "lu",
            "error_on_nonconvergence": False,
            "relative_tolerance": 1e-5,
            "absolute_tolerance": 1e-5,
            "maximum_iterations": 20,
            "report": False,
            # },
            "krylov_solver": {
                "absolute_tolerance": 1e-13,
                "relative_tolerance": 1e-13,
                "maximum_iterations": 1000,
                "monitor_convergence": False,
            },
            "lu_solver": {"report": False, "symmetric": False, "verbose": False},
        }

    def converged(self, r, p, i):
        self._converged_called = True
        # Print residual (iteration 0) to file:
        if i == 0:
            residual0 = r.norm("l2")
            with open("residual0.txt", "a") as rfile:
                rfile.write(str(residual0) + "\n")
        return super(MechanicsNewtonSolver_ODE, self).converged(r, p, i)

    def solver_setup(self, A, J, p, i):
        self._solver_setup_called = True
        params = MechanicsNewtonSolver_ODE.default_solver_parameters()
        for k, v in params.items():
            if self.parameters.has_parameter(k):
                self.parameters[k] = v
            if self.parameters.has_parameter_set(k):
                for subk, subv in params[k].items():
                    self.parameters[k][subk] = subv
        petsc = params.pop("petsc")
        for k, v in petsc.items():
            if v is not None:
                dolfin.PETScOptions.set(k, v)
        # Here set the other default params
        self.newton_verbose = params.pop("newton_verbose", False)
        self.ksp_verbose = params.pop("ksp_verbose", False)
        if self.newton_verbose:
            dolfin.set_log_level(dolfin.LogLevel.INFO)
            self.parameters["report"] = True
        if self.ksp_verbose:
            self.parameters["lu_solver"]["report"] = True
            self.parameters["lu_solver"]["verbose"] = True
            self.parameters["krylov_solver"]["monitor_convergence"] = True
            dolfin.PETScOptions.set("ksp_monitor_true_residual")
        self.linear_solver().set_from_options()

        super(MechanicsNewtonSolver_ODE, self).solver_setup(A, J, p, i)

    def update_solution(self, x, dx, rp, p, i):
        self._update_solution_called = True

        # Update x from the dx obtained from linear solver (Newton iteration) :
        # x = -rp*dx (rp : relax param)
        super(MechanicsNewtonSolver_ODE, self).update_solution(x, dx, rp, p, i)

        # Updating form of MechanicsProblem (from current lmbda, zetas, zetaw, ...)
        self._mech_problem.state.vector().set_local(x)
        self._mech_problem._init_forms()
        # Recompute Zetas, Zetaw, Ta, lmbda
        self._mech_problem.material.active.update_prev()

        # Re-init this solver with the new problem (note : done in _init_forms)
        # self.__init__(self._mech_problem)

    def solve(self):
        self._solve_called = True
        return super(MechanicsNewtonSolver_ODE, self).solve(
            self._problem,
            self._state.vector(),
        )

    # DEBUGGING
    # This is just to check if we are using the overloaded functions
    def check_overloads_called(self):
        assert getattr(self, "_converged_called", False)
        assert getattr(self, "_solver_setup_called", False)
        assert getattr(self, "_update_solution_called", False)
        assert getattr(self, "_solve_called", False)


class RigidMotionProblem(MechanicsProblem):
    boundary_condition = BoundaryConditions.rigid

    def _init_spaces(self):

        mesh = self.geometry.mesh

        P1 = dolfin.FiniteElement("Lagrange", mesh.ufl_cell(), 1)
        P2 = dolfin.VectorElement("Lagrange", mesh.ufl_cell(), 2)
        P3 = dolfin.VectorElement("Real", mesh.ufl_cell(), 0, 6)

        self.state_space = dolfin.FunctionSpace(
            mesh,
            dolfin.MixedElement([P1, P2, P3]),
        )

        self._init_functions()

    def _handle_bcs(self, bcs, bcs_parameters):
        self.bcs = pulse.BoundaryConditions()

    def _init_forms(self):
        # Displacement and hydrostatic_pressure; 3rd space for rigid motion component
        p, u, r = dolfin.split(self.state)
        q, v, z = dolfin.split(self.state_test)

        # Some mechanical quantities
        self._F = dolfin.variable(pulse.DeformationGradient(u))
        self._J = pulse.Jacobian(self._F)
        dx = self.geometry.dx

        internal_energy = self.material.strain_energy(
            self._F,
        ) + self.material.compressibility(p, self._J)

        self._virtual_work = dolfin.derivative(
            internal_energy * dx,
            self.state,
            self.state_test,
        )

        self._virtual_work += dolfin.derivative(
            RigidMotionProblem.rigid_motion_term(
                mesh=self.geometry.mesh,
                u=u,
                r=r,
            ),
            self.state,
            self.state_test,
        )

        self._jacobian = dolfin.derivative(
            self._virtual_work,
            self.state,
            dolfin.TrialFunction(self.state_space),
        )
        self._init_solver()

    def _init_solver(self):
        self._problem = pulse.NonlinearProblem(
            J=self._jacobian,
            F=self._virtual_work,
            bcs=[],
        )
        self.solver = MechanicsNewtonSolver_ODE(self)

    def rigid_motion_term(mesh, u, r):
        position = dolfin.SpatialCoordinate(mesh)
        RM = [
            dolfin.Constant((1, 0, 0)),
            dolfin.Constant((0, 1, 0)),
            dolfin.Constant((0, 0, 1)),
            dolfin.cross(position, dolfin.Constant((1, 0, 0))),
            dolfin.cross(position, dolfin.Constant((0, 1, 0))),
            dolfin.cross(position, dolfin.Constant((0, 0, 1))),
        ]

        return sum(dolfin.dot(u, zi) * r[i] * dolfin.dx for i, zi in enumerate(RM))


def setup_microstructure(mesh):
    logger.debug("Set up microstructure")
    # V_f = dolfin.VectorFunctionSpace(mesh, "DG", 1)
    V_f = pulse.QuadratureSpace(mesh, degree=3, dim=3)
    f0 = dolfin.interpolate(
        dolfin.Expression(("1.0", "0.0", "0.0"), degree=1, cell=mesh.ufl_cell()),
        V_f,
    )
    s0 = dolfin.interpolate(
        dolfin.Expression(("0.0", "1.0", "0.0"), degree=1, cell=mesh.ufl_cell()),
        V_f,
    )
    n0 = dolfin.interpolate(
        dolfin.Expression(("0.0", "0.0", "1.0"), degree=1, cell=mesh.ufl_cell()),
        V_f,
    )
    # Collect the microstructure
    return pulse.Microstructure(f0=f0, s0=s0, n0=n0)


def float_to_constant(x: typing.Union[dolfin.Constant, float]) -> dolfin.Constant:
    """Convert float to a dolfin constant.
    If value is already a constant, do nothing.

    Parameters
    ----------
    x : typing.Union[dolfin.Constant, float]
        The value to be converted

    Returns
    -------
    dolfin.Constant
        The same value, wrapped in a constant
    """
    if isinstance(x, float):
        return dolfin.Constant(x)
    return x


def setup_diriclet_bc(
    mesh: dolfin.Mesh,
    pre_stretch: typing.Optional[typing.Union[dolfin.Constant, float]] = None,
    traction: typing.Union[dolfin.Constant, float] = None,
    spring: typing.Union[dolfin.Constant, float] = None,
    fix_right_plane: bool = True,
) -> typing.Tuple[pulse.BoundaryConditions, pulse.MarkerFunctions]:
    """Completely fix the left side of the mesh (i.e the side with the
    lowest x-values) and apply some boundary condition to the right side.


    Parameters
    ----------
    mesh : dolfin.Mesh
        A cube or box-shaped mesh
    pre_stretch : typing.Union[dolfin.Constant, float], optional
        Value representing the amount of pre stretch, by default None
    traction : typing.Union[dolfin.Constant, float], optional
        Value representing the amount of traction, by default None
    spring : typing.Union[dolfin.Constant, float], optional
        Value representing the stiffness of the string, by default None
    fix_right_plane : bool, optional
        Fix the right plane so that it is not able to move in any direction
        except the x-direction, by default True

    Returns
    -------
    typing.Tuple[pulse.BoundaryConditions, pulse.MarkerFunctions]
        The boundary conditions and markers for the mesh

    Notes
    -----
    If `pre_stretch` if different from None, a pre stretch will be applied
    to the right side, through a Dirichlet boundary condition.

    If `traction` is different from None then an external force is applied
    to the right size, through a Neumann boundary condition.
    A positive value means that the force is compressing while a
    negative value means that it is stretching

    If `spring` is different from None then the amount of force that needs
    to be applied to displace the right boundary increases with the amount
    of displacement. The value of `spring` represents the stiffness of the
    spring.

    """
    logger.debug("Setup diriclet bc")
    # Get the value of the greatest x-coordinate
    Lx = mesh.mpi_comm().allreduce(mesh.coordinates().max(0)[0], op=MPI.MAX)

    # Define domain to apply dirichlet boundary conditions
    left = dolfin.CompiledSubDomain("near(x[0], 0) && on_boundary")
    right = dolfin.CompiledSubDomain("near(x[0], Lx) && on_boundary", Lx=Lx)

    boundary_markers = dolfin.MeshFunction("size_t", mesh, mesh.topology().dim() - 1)
    boundary_markers.set_all(0)

    left_marker = 1
    left.mark(boundary_markers, left_marker)
    right_marker = 2
    right.mark(boundary_markers, right_marker)

    marker_functions = pulse.MarkerFunctions(ffun=boundary_markers)

    def dirichlet_bc(W):
        # W here refers to the state space

        # BC with fixing left size
        bcs = [
            dolfin.DirichletBC(
                W.sub(0),
                dolfin.Constant((0.0, 0.0, 0.0)),
                left,
            ),
        ]

        if fix_right_plane:
            bcs.extend(
                [
                    dolfin.DirichletBC(
                        W.sub(0).sub(1),  # Second component of u, i.e u_y
                        dolfin.Constant(0.0),  # should be kept fixed
                        right,  # in this region
                    ),
                    dolfin.DirichletBC(
                        W.sub(0).sub(2),  # Third component of u, i.e u_z
                        dolfin.Constant(0.0),  # should be kept fixed
                        right,  # in this region
                    ),
                ],
            )

        if pre_stretch is not None:
            bcs.append(
                dolfin.DirichletBC(
                    W.sub(0).sub(0),
                    float_to_constant(pre_stretch),
                    right,
                ),
            )
        return bcs

    neumann_bc = []
    if traction is not None:
        neumann_bc.append(
            pulse.NeumannBC(
                traction=float_to_constant(traction),
                marker=right_marker,
            ),
        )

    robin_bc = []
    if spring is not None:
        robin_bc.append(
            pulse.RobinBC(value=float_to_constant(spring), marker=right_marker),
        )
    bcs = pulse.BoundaryConditions(
        dirichlet=(dirichlet_bc,),
        neumann=neumann_bc,
        robin=robin_bc,
    )

    return bcs, marker_functions<|MERGE_RESOLUTION|>--- conflicted
+++ resolved
@@ -331,7 +331,6 @@
         )
         self._init_solver()
 
-<<<<<<< HEAD
     def _init_solver(self):
         self._problem = pulse.NonlinearProblem(
             J=self._jacobian,
@@ -347,8 +346,6 @@
         getattr(self.solver, "check_overloads_called", None)
         return newton_iteration, newton_converged
 
-=======
->>>>>>> cde78232
     def update_lmbda_prev(self):
         self.lmbda_prev.vector()[:] = self.lmbda.vector()
 
